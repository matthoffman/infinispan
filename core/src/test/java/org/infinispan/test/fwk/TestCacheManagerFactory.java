--- conflicted
+++ resolved
@@ -152,41 +152,21 @@
       return createClusteredCacheManager(new TransportFlags());
    }
 
-<<<<<<< HEAD
-   public static EmbeddedCacheManager createClusteredCacheManager(boolean withFD) {
-      return createClusteredCacheManager(withFD, new Configuration());
-=======
    public static EmbeddedCacheManager createClusteredCacheManager(TransportFlags flags) {
-      return createClusteredCacheManager(new Configuration(), false, flags);
->>>>>>> a2154c7c
-   }
+      return createClusteredCacheManager(new Configuration(), flags);
+   }
+
 
    public static EmbeddedCacheManager createClusteredCacheManager(Configuration defaultCacheConfig) {
-<<<<<<< HEAD
-      return createClusteredCacheManager(false, defaultCacheConfig);
-   }
-
-   public static EmbeddedCacheManager createClusteredCacheManager( boolean withFD, Configuration defaultCacheConfig) {
-      GlobalConfiguration globalConfiguration = GlobalConfiguration.getClusteredDefault();
-      amendMarshaller(globalConfiguration);
-      minimizeThreads(globalConfiguration);
-      amendTransport(globalConfiguration, withFD);
-      updateTransactionSupport(defaultCacheConfig);
-=======
-      return createClusteredCacheManager(defaultCacheConfig, false);
-   }
-
-   public static EmbeddedCacheManager createClusteredCacheManager(Configuration defaultCacheConfig, boolean transactional) {
-      return createClusteredCacheManager(defaultCacheConfig, transactional, new TransportFlags());
-   }
-
-   public static EmbeddedCacheManager createClusteredCacheManager(Configuration defaultCacheConfig, boolean transactional, TransportFlags flags) {
+      return createClusteredCacheManager(defaultCacheConfig, new TransportFlags());
+   }
+
+   public static EmbeddedCacheManager createClusteredCacheManager(Configuration defaultCacheConfig, TransportFlags flags) {
       GlobalConfiguration globalConfiguration = GlobalConfiguration.getClusteredDefault();
       amendMarshaller(globalConfiguration);
       minimizeThreads(globalConfiguration);
       amendTransport(globalConfiguration, flags);
-      if (transactional) amendJTA(defaultCacheConfig);
->>>>>>> a2154c7c
+      amendJTA(defaultCacheConfig);
       return newDefaultCacheManager(true, globalConfiguration, defaultCacheConfig, false);
    }
 
