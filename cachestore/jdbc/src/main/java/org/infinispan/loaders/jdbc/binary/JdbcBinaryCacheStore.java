/*
 * JBoss, Home of Professional Open Source.
 * Copyright 2009, Red Hat Middleware LLC, and individual contributors
 * as indicated by the @author tags. See the copyright.txt file in the
 * distribution for a full listing of individual contributors.
 *
 * This is free software; you can redistribute it and/or modify it
 * under the terms of the GNU Lesser General Public License as
 * published by the Free Software Foundation; either version 2.1 of
 * the License, or (at your option) any later version.
 *
 * This software is distributed in the hope that it will be useful,
 * but WITHOUT ANY WARRANTY; without even the implied warranty of
 * MERCHANTABILITY or FITNESS FOR A PARTICULAR PURPOSE. See the GNU
 * Lesser General Public License for more details.
 *
 * You should have received a copy of the GNU Lesser General Public
 * License along with this software; if not, write to the Free
 * Software Foundation, Inc., 51 Franklin St, Fifth Floor, Boston, MA
 * 02110-1301 USA, or see the FSF site: http://www.fsf.org.
 */
package org.infinispan.loaders.jdbc.binary;

import org.infinispan.Cache;
import org.infinispan.container.entries.InternalCacheEntry;
import org.infinispan.io.ByteBuffer;
import org.infinispan.loaders.CacheLoaderConfig;
import org.infinispan.loaders.CacheLoaderException;
import org.infinispan.loaders.CacheLoaderMetadata;
import org.infinispan.loaders.bucket.Bucket;
import org.infinispan.loaders.bucket.BucketBasedCacheStore;
import org.infinispan.loaders.jdbc.DataManipulationHelper;
import org.infinispan.loaders.jdbc.JdbcUtil;
import org.infinispan.loaders.jdbc.TableManipulation;
import org.infinispan.loaders.jdbc.connectionfactory.ConnectionFactory;
import org.infinispan.marshall.StreamingMarshaller;
import org.infinispan.util.logging.Log;
import org.infinispan.util.logging.LogFactory;

import java.io.IOException;
import java.io.InputStream;
import java.io.ObjectInput;
import java.io.ObjectOutput;
import java.sql.Connection;
import java.sql.PreparedStatement;
import java.sql.ResultSet;
import java.sql.SQLException;
import java.util.Arrays;
import java.util.HashSet;
import java.util.Iterator;
import java.util.Set;

import static org.infinispan.loaders.jdbc.DataManipulationHelper.logAndThrow;

/**
 * {@link BucketBasedCacheStore} implementation that will store all the buckets as rows in database, each row
 * corresponding to a bucket. This is in contrast to {@link org.infinispan.loaders.jdbc.stringbased.JdbcStringBasedCacheStore}
 * which stores each StoredEntry as a row in the database.
 * </p>
 * It is generally recommended to use {@link org.infinispan.loaders.jdbc.stringbased.JdbcStringBasedCacheStore} whenever
 * possible as it performs better. Please read {@link org.infinispan.loaders.jdbc.stringbased.JdbcStringBasedCacheStore}'s
 * javadoc for more details on this.
 * <p/>
 * This class has the benefit of being able to store StoredEntries that do not have String keys, at the cost of coarser
 * grained access granularity, and inherently performance.
 * <p/>
 * All the DB related configurations are described in {@link org.infinispan.loaders.jdbc.binary.JdbcBinaryCacheStoreConfig}.
 *
 * @author Mircea.Markus@jboss.com
 * @see JdbcBinaryCacheStoreConfig
 * @see org.infinispan.loaders.jdbc.stringbased.JdbcStringBasedCacheStore
 */
@CacheLoaderMetadata(configurationClass = JdbcBinaryCacheStoreConfig.class)
public class JdbcBinaryCacheStore extends BucketBasedCacheStore {

   private static final Log log = LogFactory.getLog(JdbcBinaryCacheStore.class);

   private final static byte BINARY_STREAM_DELIMITER = 100;

   private JdbcBinaryCacheStoreConfig config;
   private ConnectionFactory connectionFactory;
   private TableManipulation tableManipulation;
   private DataManipulationHelper dmHelper;
   private String cacheName;

   public void init(CacheLoaderConfig config, Cache cache, StreamingMarshaller m) throws CacheLoaderException {
      if (log.isTraceEnabled())
         log.trace("Initializing JdbcBinaryCacheStore " + config);
      super.init(config, cache, m);
      this.config = (JdbcBinaryCacheStoreConfig) config;
      this.cacheName = cache.getName();
   }

   public void start() throws CacheLoaderException {
      super.start();
      String connectionFactoryClass = config.getConnectionFactoryConfig().getConnectionFactoryClass();
      if (config.isManageConnectionFactory()) {
         ConnectionFactory factory = ConnectionFactory.getConnectionFactory(connectionFactoryClass);
         factory.start(config.getConnectionFactoryConfig());
         doConnectionFactoryInitialization(factory);
      }
      dmHelper = new DataManipulationHelper(connectionFactory, tableManipulation, marshaller) {
         @Override
         protected String getLoadAllKeysSql() {
            return tableManipulation.getLoadAllKeysBinarySql();
         }

         @Override
         public void loadAllProcess(ResultSet rs, Set<InternalCacheEntry> result) throws SQLException, CacheLoaderException {
            InputStream binaryStream = rs.getBinaryStream(1);
            Bucket bucket = (Bucket) JdbcUtil.unmarshall(getMarshaller(), binaryStream);
            for (InternalCacheEntry ice: bucket.getStoredEntries()) if (!ice.isExpired()) result.add(ice);
         }

         @Override
         public void loadAllKeysProcess(ResultSet rs, Set<Object> keys, Set<Object> keysToExclude) throws SQLException, CacheLoaderException {
            InputStream binaryStream = rs.getBinaryStream(1);
            Bucket bucket = (Bucket) JdbcUtil.unmarshall(getMarshaller(), binaryStream);
            for (InternalCacheEntry ice: bucket.getStoredEntries()) if (!ice.isExpired() && includeKey(ice.getKey(), keysToExclude)) keys.add(ice.getKey());
         }

         @Override
         public void toStreamProcess(ResultSet rs, InputStream is, ObjectOutput objectOutput) throws CacheLoaderException, SQLException, IOException {
            Bucket bucket = (Bucket) JdbcUtil.unmarshall(getMarshaller(), is);
            String bucketName = rs.getString(2);
            marshaller.objectToObjectStream(bucketName, objectOutput);
            marshaller.objectToObjectStream(bucket, objectOutput);
         }

         public boolean fromStreamProcess(Object bucketName, PreparedStatement ps, ObjectInput objectInput) throws SQLException, CacheLoaderException, IOException, ClassNotFoundException {
            if (bucketName instanceof String) {
               Bucket bucket = (Bucket) marshaller.objectFromObjectStream(objectInput);
               ByteBuffer buffer = JdbcUtil.marshall(getMarshaller(), bucket);
               ps.setBinaryStream(1, buffer.getStream(), buffer.getLength());
               ps.setLong(2, bucket.timestampOfFirstEntryToExpire());
               ps.setString(3, (String) bucketName);
               return true;
            } else {
               return false;
            }
         }
      };
   }

   public void stop() throws CacheLoaderException {
      tableManipulation.stop();
      if (config.isManageConnectionFactory()) {
         connectionFactory.stop();
      }
   }

   protected void insertBucket(Bucket bucket) throws CacheLoaderException {
      Connection conn = null;
      PreparedStatement ps = null;
      try {
         String sql = tableManipulation.getInsertRowSql();
         if (log.isTraceEnabled()) {
            log.trace("Running insertBucket. Sql: '" + sql + "', on bucket: " + bucket);
         }
         conn = connectionFactory.getConnection();
         ps = conn.prepareStatement(sql);
         ByteBuffer byteBuffer = JdbcUtil.marshall(getMarshaller(), bucket);
         ps.setBinaryStream(1, byteBuffer.getStream(), byteBuffer.getLength());
         ps.setLong(2, bucket.timestampOfFirstEntryToExpire());
         ps.setString(3, bucket.getBucketName());
         int insertedRows = ps.executeUpdate();
         if (insertedRows != 1) {
            throw new CacheLoaderException("Unexpected insert result: '" + insertedRows + "'. Expected values is 1");
         }
      } catch (SQLException ex) {
         logAndThrow(ex, "sql failure while inserting bucket: " + bucket);
      } finally {
         JdbcUtil.safeClose(ps);
         connectionFactory.releaseConnection(conn);
      }
   }

   protected void updateBucket(Bucket bucket) throws CacheLoaderException {
      Connection conn = null;
      PreparedStatement ps = null;
      try {
         String sql = tableManipulation.getUpdateRowSql();
         if (log.isTraceEnabled()) {
            log.trace("Running updateBucket. Sql: '" + sql + "', on bucket: " + bucket);
         }
         conn = connectionFactory.getConnection();
         ps = conn.prepareStatement(sql);
         ByteBuffer buffer = JdbcUtil.marshall(getMarshaller(), bucket);
         ps.setBinaryStream(1, buffer.getStream(), buffer.getLength());
         ps.setLong(2, bucket.timestampOfFirstEntryToExpire());
         ps.setString(3, bucket.getBucketName());
         int updatedRows = ps.executeUpdate();
         if (updatedRows != 1) {
            throw new CacheLoaderException("Unexpected  update result: '" + updatedRows + "'. Expected values is 1");
         }
      } catch (SQLException e) {
         logAndThrow(e, "sql failure while updating bucket: " + bucket);
      } finally {
         JdbcUtil.safeClose(ps);
         connectionFactory.releaseConnection(conn);
      }
   }

   protected Bucket loadBucket(String keyHashCode) throws CacheLoaderException {
      Connection conn = null;
      PreparedStatement ps = null;
      ResultSet rs = null;
      try {
         String sql = tableManipulation.getSelectRowSql();
         if (log.isTraceEnabled()) {
            log.trace("Running loadBucket. Sql: '" + sql + "', on key: " + keyHashCode);
         }
         conn = connectionFactory.getConnection();
         ps = conn.prepareStatement(sql);
         ps.setString(1, keyHashCode);
         rs = ps.executeQuery();
         if (!rs.next()) return null;
         String bucketName = rs.getString(1);
         InputStream inputStream = rs.getBinaryStream(2);
         Bucket bucket = (Bucket) JdbcUtil.unmarshall(getMarshaller(), inputStream);
         bucket.setBucketName(bucketName);//bucket name is volatile, so not persisted.
         return bucket;
      } catch (SQLException e) {
         String message = "sql failure while loading key: " + keyHashCode;
         log.error(message, e);
         throw new CacheLoaderException(message, e);
      } finally {
         JdbcUtil.safeClose(rs);
         JdbcUtil.safeClose(ps);
         connectionFactory.releaseConnection(conn);
      }
   }

   @Override
   public Set<InternalCacheEntry> loadAllLockSafe() throws CacheLoaderException {
      return dmHelper.loadAllSupport(false);
   }

   @Override
   public Set<Object> loadAllKeys(Set<Object> keysToExclude) throws CacheLoaderException {
      return dmHelper.loadAllKeysSupport(keysToExclude);
   }

   @Override
   protected Set<InternalCacheEntry> loadLockSafe(int maxEntries) throws CacheLoaderException {
      return dmHelper.loadSome(maxEntries);
   }

   @Override
   protected void loopOverBuckets(BucketHandler handler) throws CacheLoaderException {
      // this is a no-op.
      throw new UnsupportedOperationException("Should never be called.");
   }

   protected void fromStreamLockSafe(ObjectInput objectInput) throws CacheLoaderException {
      dmHelper.fromStreamSupport(objectInput);
   }

   protected void toStreamLockSafe(ObjectOutput objectOutput) throws CacheLoaderException {
      dmHelper.toStreamSupport(objectOutput, BINARY_STREAM_DELIMITER, false);
   }

   @Override
   protected void clearLockSafe() throws CacheLoaderException {
      dmHelper.clear();
   }

   @Override
   public void purgeInternal() throws CacheLoaderException {
      Connection conn = null;
      PreparedStatement ps = null;
      ResultSet rs = null;
      Set<Bucket> expiredBuckets = new HashSet<Bucket>();
      final int batchSize = 100;
      try {
         String sql = tableManipulation.getSelectExpiredRowsSql();
         conn = connectionFactory.getConnection();
         ps = conn.prepareStatement(sql);
         ps.setLong(1, System.currentTimeMillis());
         rs = ps.executeQuery();
         while (rs.next()) {
            String key = rs.getString(2);
            if (immediateLockForWriting(key)) {
               if (log.isTraceEnabled()) log.trace("Adding bucket keyed " + key + " for purging.");
               InputStream binaryStream = rs.getBinaryStream(1);
               Bucket bucket = (Bucket) JdbcUtil.unmarshall(getMarshaller(), binaryStream);
               bucket.setBucketName(key);
               expiredBuckets.add(bucket);
            } else {
               if (log.isTraceEnabled())
                  log.trace("Could not acquire write lock for " + key + ", this won't be purged even though it has expired elements");
            }
         }
      } catch (SQLException ex) {
         //if something happens make sure buckets locks are being release
         releaseLocks(expiredBuckets);
         connectionFactory.releaseConnection(conn);
         logAndThrow(ex, "Failed clearing JdbcBinaryCacheStore");
      } finally {
         JdbcUtil.safeClose(ps);
         JdbcUtil.safeClose(rs);
      }

      if (log.isTraceEnabled())
         log.trace("Found following buckets: " + expiredBuckets + " which are about to be expired");

      if (expiredBuckets.isEmpty()) return;
      Set<Bucket> emptyBuckets = new HashSet<Bucket>();
      //now update all the buckets in batch
      try {
         String sql = tableManipulation.getUpdateRowSql();
         ps = conn.prepareStatement(sql);
         int updateCount = 0;
         Iterator<Bucket> it = expiredBuckets.iterator();
         while (it.hasNext()) {
            Bucket bucket = it.next();
            bucket.removeExpiredEntries();
            if (!bucket.isEmpty()) {
               ByteBuffer byteBuffer = JdbcUtil.marshall(getMarshaller(), bucket);
               ps.setBinaryStream(1, byteBuffer.getStream(), byteBuffer.getLength());
               ps.setLong(2, bucket.timestampOfFirstEntryToExpire());
               ps.setString(3, bucket.getBucketName());
               ps.addBatch();
               updateCount++;
               if (updateCount % batchSize == 0) {
                  ps.executeBatch();
                  if (log.isTraceEnabled()) log.trace("Flushing batch, update count is: " + updateCount);
               }
            } else {
               it.remove();
               emptyBuckets.add(bucket);
            }
         }
         //flush the batch
         if (updateCount % batchSize != 0) {
            if (log.isTraceEnabled()) log.trace("Flushing batch, update count is: " + updateCount);
<<<<<<< HEAD
            ps.executeBatch();
=======
            ps.executeBatch();            
>>>>>>> b900e752
         }
         if (log.isTraceEnabled()) log.trace("Updated " + updateCount + " buckets.");
      } catch (SQLException ex) {
         //if something happens make sure buckets locks are being release
         releaseLocks(emptyBuckets);
         connectionFactory.releaseConnection(conn);
         logAndThrow(ex, "Failed clearing JdbcBinaryCacheStore");
      } finally {
         //release locks for the updated buckets.This won't include empty buckets, as these were migrated to emptyBuckets
         releaseLocks(expiredBuckets);
         JdbcUtil.safeClose(ps);
      }


      if (log.isTraceEnabled()) log.trace("About to remove empty buckets " + emptyBuckets);

      if (emptyBuckets.isEmpty()) return;
      //then remove the empty buckets
      try {
         String sql = tableManipulation.getDeleteRowSql();
         ps = conn.prepareStatement(sql);
         int deletionCount = 0;
         for (Bucket bucket : emptyBuckets) {
            ps.setString(1, bucket.getBucketName());
            ps.addBatch();
            deletionCount++;
            if (deletionCount % batchSize == 0) {
               if (log.isTraceEnabled())
                  log.trace("Flushing deletion batch, total deletion count so far is " + deletionCount);
               ps.executeBatch();
            }
         }
         if (deletionCount % batchSize != 0) {
            int[] batchResult = ps.executeBatch();
            if (log.isTraceEnabled())
               log.trace("Flushed the batch and received following results: " + Arrays.toString(batchResult));
         }
      } catch (SQLException ex) {
         //if something happens make sure buckets locks are being release
         logAndThrow(ex, "Failed clearing JdbcBinaryCacheStore");
      } finally {
         releaseLocks(emptyBuckets);
         JdbcUtil.safeClose(ps);
         connectionFactory.releaseConnection(conn);
      }
   }

   private void releaseLocks(Set<Bucket> expiredBucketKeys) throws CacheLoaderException {
      for (Bucket bucket : expiredBucketKeys) {
         this.unlock(bucket.getBucketName());
      }
   }

   public Class<? extends CacheLoaderConfig> getConfigurationClass() {
      return JdbcBinaryCacheStoreConfig.class;
   }

   public ConnectionFactory getConnectionFactory() {
      return connectionFactory;
   }

   /**
    * Keeps a reference to the connection factory for further use. Also initializes the {@link
    * org.infinispan.loaders.jdbc.TableManipulation} that needs connections. This method should be called when you don't
    * want the store to manage the connection factory, perhaps because it is using an shared connection factory: see
    * {@link org.infinispan.loaders.jdbc.mixed.JdbcMixedCacheStore} for such an example of this.
    */
   public void doConnectionFactoryInitialization(ConnectionFactory connectionFactory) throws CacheLoaderException {
      this.connectionFactory = connectionFactory;
      tableManipulation = config.getTableManipulation();
      tableManipulation.setCacheName(cacheName);
      tableManipulation.start(connectionFactory);
   }

   public TableManipulation getTableManipulation() {
      return tableManipulation;
   }
}<|MERGE_RESOLUTION|>--- conflicted
+++ resolved
@@ -334,11 +334,7 @@
          //flush the batch
          if (updateCount % batchSize != 0) {
             if (log.isTraceEnabled()) log.trace("Flushing batch, update count is: " + updateCount);
-<<<<<<< HEAD
-            ps.executeBatch();
-=======
             ps.executeBatch();            
->>>>>>> b900e752
          }
          if (log.isTraceEnabled()) log.trace("Updated " + updateCount + " buckets.");
       } catch (SQLException ex) {
