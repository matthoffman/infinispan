/*
 * JBoss, Home of Professional Open Source
 * Copyright 2009 Red Hat Inc. and/or its affiliates and other
 * contributors as indicated by the @author tags. All rights reserved.
 * See the copyright.txt in the distribution for a full listing of
 * individual contributors.
 *
 * This is free software; you can redistribute it and/or modify it
 * under the terms of the GNU Lesser General Public License as
 * published by the Free Software Foundation; either version 2.1 of
 * the License, or (at your option) any later version.
 *
 * This software is distributed in the hope that it will be useful,
 * but WITHOUT ANY WARRANTY; without even the implied warranty of
 * MERCHANTABILITY or FITNESS FOR A PARTICULAR PURPOSE. See the GNU
 * Lesser General Public License for more details.
 *
 * You should have received a copy of the GNU Lesser General Public
 * License along with this software; if not, write to the Free
 * Software Foundation, Inc., 51 Franklin St, Fifth Floor, Boston, MA
 * 02110-1301 USA, or see the FSF site: http://www.fsf.org.
 */
package org.infinispan.loaders.jdbc.stringbased;

import org.infinispan.loaders.CacheLoaderException;
import org.infinispan.manager.EmbeddedCacheManager;
import org.infinispan.marshall.StreamingMarshaller;
import org.infinispan.test.fwk.TestCacheManagerFactory;
import org.testng.annotations.AfterClass;
import org.testng.annotations.BeforeClass;
import org.testng.annotations.Test;

import static org.infinispan.test.TestingUtil.extractCacheMarshaller;

/**
 * JdbcStringBasedCacheStoreTest using production level marshaller.
 * 
 * @author Galder Zamarreño
 * @since 4.0
 */
@Test(groups = "functional", testName = "loaders.jdbc.stringbased.JdbcStringBasedCacheStoreVamTest")
public class JdbcStringBasedCacheStoreVamTest extends JdbcStringBasedCacheStoreTest {

<<<<<<< HEAD
   EmbeddedCacheManager cm;
   StreamingMarshaller marshaller;

   @BeforeClass(alwaysRun = true)
   public void setUpClass() {
      cm = TestCacheManagerFactory.createLocalCacheManager();
      marshaller = extractCacheMarshaller(cm.getCache());
   }

   @AfterClass(alwaysRun = true)
   public void tearDownClass() throws CacheLoaderException {
      cm.stop();
=======
   @Override
   protected StreamingMarshaller getMarshaller() {
      cm = TestCacheManagerFactory.createLocalCacheManager(false);
      return extractCacheMarshaller(cm.getCache());
>>>>>>> cd48cade
   }

   @Override
   protected StreamingMarshaller getMarshaller() {
      return marshaller;
   }

}<|MERGE_RESOLUTION|>--- conflicted
+++ resolved
@@ -41,25 +41,18 @@
 @Test(groups = "functional", testName = "loaders.jdbc.stringbased.JdbcStringBasedCacheStoreVamTest")
 public class JdbcStringBasedCacheStoreVamTest extends JdbcStringBasedCacheStoreTest {
 
-<<<<<<< HEAD
    EmbeddedCacheManager cm;
    StreamingMarshaller marshaller;
 
    @BeforeClass(alwaysRun = true)
    public void setUpClass() {
-      cm = TestCacheManagerFactory.createLocalCacheManager();
+      cm = TestCacheManagerFactory.createLocalCacheManager(false);
       marshaller = extractCacheMarshaller(cm.getCache());
    }
 
    @AfterClass(alwaysRun = true)
    public void tearDownClass() throws CacheLoaderException {
       cm.stop();
-=======
-   @Override
-   protected StreamingMarshaller getMarshaller() {
-      cm = TestCacheManagerFactory.createLocalCacheManager(false);
-      return extractCacheMarshaller(cm.getCache());
->>>>>>> cd48cade
    }
 
    @Override
