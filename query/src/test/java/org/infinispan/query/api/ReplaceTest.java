/* 
 * Hibernate, Relational Persistence for Idiomatic Java
 * 
 * JBoss, Home of Professional Open Source
 * Copyright 2011 Red Hat Inc. and/or its affiliates and other contributors
 * as indicated by the @authors tag. All rights reserved.
 * See the copyright.txt in the distribution for a
 * full listing of individual contributors.
 *
 * This copyrighted material is made available to anyone wishing to use,
 * modify, copy, or redistribute it subject to the terms and conditions
 * of the GNU Lesser General Public License, v. 2.1.
 * This program is distributed in the hope that it will be useful, but WITHOUT A
 * WARRANTY; without even the implied warranty of MERCHANTABILITY or FITNESS FOR A
 * PARTICULAR PURPOSE.  See the GNU Lesser General Public License for more details.
 * You should have received a copy of the GNU Lesser General Public License,
 * v.2.1 along with this distribution; if not, write to the Free Software
 * Foundation, Inc., 51 Franklin Street, Fifth Floor, Boston,
 * MA  02110-1301, USA.
 */
package org.infinispan.query.api;

import org.infinispan.Cache;
import org.infinispan.config.Configuration;
import org.infinispan.manager.EmbeddedCacheManager;
import org.infinispan.test.SingleCacheManagerTest;
import org.infinispan.test.TestingUtil;
import org.infinispan.test.fwk.TestCacheManagerFactory;
import org.testng.annotations.Test;
import static junit.framework.Assert.assertEquals;

@Test(groups = "functional", testName = "query.api.ReplaceTest")
public class ReplaceTest extends SingleCacheManagerTest {

   protected EmbeddedCacheManager createCacheManager() throws Exception {
      Configuration c = getDefaultStandaloneConfig(true);
      c.fluent()
         .indexing()
         .indexLocalOnly(false)
<<<<<<< HEAD
         .addProperty("hibernate.search.default.directory_provider", "ram")
         .addProperty("hibernate.search.lucene_version", "LUCENE_CURRENT");
      return TestCacheManagerFactory.createCacheManager(c, true);
=======
         .addProperty("hibernate.search.default.directory_provider", "ram");
      return TestCacheManagerFactory.createCacheManager(c);
>>>>>>> cd48cade
   }

   @Test
   public void testReplaceSimple() {
      //for comparison we use a non-indexing cache here:
      EmbeddedCacheManager simpleCacheManager = TestCacheManagerFactory.createCacheManager(getDefaultStandaloneConfig(true));
      try {
         Cache<Object, Object> simpleCache = simpleCacheManager.getCache();
         TestEntity se1 = new TestEntity("name1", "surname1", 10, "note");
         TestEntity se2 = new TestEntity("name2", "surname2", 10, "note"); // same id
         simpleCache.put(se1.getId(), se1);
         TestEntity se1ret = (TestEntity) simpleCache.replace(se2.getId(), se2);
         assertEquals(se1, se1ret);
      }
      finally {
         TestingUtil.killCacheManagers(simpleCacheManager);
      }
   }

   @Test
   public void testReplaceSimpleSearchable() {
      TestEntity se1 = new TestEntity("name1", "surname1", 10, "note");
      TestEntity se2 = new TestEntity("name2", "surname2", 10, "note"); // same id
      cache.put(se1.getId(), se1);
      TestEntity se1ret = (TestEntity) cache.replace(se2.getId(), se2);
      assertEquals(se1, se1ret);
   }

   @Test
   public void testReplaceSimpleSearchableConditional() {
      TestEntity se1 = new TestEntity("name1", "surname1", 10, "note");
      TestEntity se2 = new TestEntity("name2", "surname2", 10, "note"); // same id
      cache.put(se1.getId(), se1);
      // note we use conditional replace here
      assert cache.replace(se2.getId(), se1, se2);
   }

}<|MERGE_RESOLUTION|>--- conflicted
+++ resolved
@@ -37,14 +37,9 @@
       c.fluent()
          .indexing()
          .indexLocalOnly(false)
-<<<<<<< HEAD
          .addProperty("hibernate.search.default.directory_provider", "ram")
          .addProperty("hibernate.search.lucene_version", "LUCENE_CURRENT");
-      return TestCacheManagerFactory.createCacheManager(c, true);
-=======
-         .addProperty("hibernate.search.default.directory_provider", "ram");
       return TestCacheManagerFactory.createCacheManager(c);
->>>>>>> cd48cade
    }
 
    @Test
